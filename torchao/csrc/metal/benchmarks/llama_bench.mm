#include <Metal/Metal.h>

#include <chrono>
#include <fstream>
#include <functional>
#include <iostream>
#include <optional>
#include <random>
#include <sstream>
#include <stdexcept>
#include <stdlib.h>
#include <string>

/*
   This benchmark binary:
   - replicates the structure of llama like models
   - implements a subset of ops. right now only 4-bit quantized linear.
   - provides achievable performance in ideal scenario, e.g. single command buffer submission,
     no framework overhead etc.

TODO, in the order of priority:
  - Add support for SDPA
  - Add support for RMSNorm
  - Rest _maybe_ since we dont really spend so much time there but that may change.
*/

struct ModelArgs {
  int32_t dim = 4096;
  int32_t n_layers = 32;
  int32_t n_heads = 32;
  int32_t n_kv_heads = 32;
  int32_t vocab_size = 32000;
  int32_t multiple_of = 256;
  float ffn_dim_multiplier;
  float norm_eps = 1e-5;
  int32_t max_batch_size = 32;
  int32_t max_seq_len = 256;
  int32_t kv_cache_size = 256;
};

enum class FullyConnectedOpType : uint8_t {
  F32_QC4W = 0,
  F32_QC8W,
  BF16_QC4W,
  BF16_QC8W,
};

enum class ComputeType : uint8_t {
  F16 = 0,
  F32,
  QuantizedInt8,
};

namespace {

class MetalProfiler {
public:
  MetalProfiler(std::string profile_name, id<MTLCommandQueue> queue) {
    capture_manager = [MTLCaptureManager sharedCaptureManager];
    auto capture_descriptor = [MTLCaptureDescriptor new];
    capture_descriptor.captureObject = queue;
    if (not [capture_manager
            supportsDestination:MTLCaptureDestinationGPUTraceDocument]) {
      std::cout << "Capturing to a GPU trace file isn't supported.\n";
    }
    capture_descriptor.destination = MTLCaptureDestinationGPUTraceDocument;
    capture_descriptor.outputURL = [NSURL
        fileURLWithPath:[NSString stringWithFormat:@"%s.gputrace",
                                                   profile_name.c_str()]];
    [capture_manager startCaptureWithDescriptor:capture_descriptor error:nil];
  }

  ~MetalProfiler() { [capture_manager stopCapture]; }

  MTLCaptureManager *capture_manager;
};

void fail(const std::string &str) {
  std::cerr << str << std::endl;
  abort();
}

class BFloat16 {};
class Float32 {};

template <typename T> struct type_traits;

template <> struct type_traits<BFloat16> {
  static const std::string type_string;
  static const size_t elem_size = 2;
};
const std::string type_traits<BFloat16>::type_string = "bfloat";

id<MTLDevice> getMetalDevice() {
  NSArray *devices = [MTLCopyAllDevices() autorelease];
  if (devices.count == 0) {
    fail("Metal is not supported");
  }
  return devices[0];
}

id<MTLBuffer> allocSharedBuffer(id<MTLDevice> device, unsigned length) {
  id<MTLBuffer> rc = [device newBufferWithLength:length
                                         options:MTLResourceStorageModeShared];
  if (rc == nil) {
    fail("Can't allocate " + std::to_string(length) + " bytes on GPU");
  }
  return rc;
}

class MetalShaderLibrary {
public:
  MetalShaderLibrary(id<MTLDevice> device, const std::string &file_name) {
    std::ifstream ifs(file_name);
    std::stringstream ss;
    ss << ifs.rdbuf();
    ifs.close();
    library = compileLibrary(device, ss.str());
  }
  MetalShaderLibrary(const MetalShaderLibrary &) = delete;

  id<MTLComputePipelineState>
  getPipelineStateForFunc(const std::string &fname) {
    auto cpl = cplMap[fname];
    if (cpl) {
      return cpl;
    }

    NSError *error = nil;
    id<MTLFunction> func = [library
        newFunctionWithName:[NSString stringWithUTF8String:fname.c_str()]];
    if (func == nil) {
      fail("Failed to create function state object for: " + fname);
    }
    cpl = [[library device] newComputePipelineStateWithFunction:func
                                                          error:&error];
    if (cpl == nil) {
      fail("Failed to created pipeline state object, error: " +
           std::string(error.description.UTF8String));
    }

    return cplMap[fname] = cpl;
  }

private:
  id<MTLLibrary> compileLibrary(id<MTLDevice> device, const std::string &src) {
    NSError *error = nil;
    MTLCompileOptions *options = [[MTLCompileOptions new] autorelease];
    [options setLanguageVersion:MTLLanguageVersion3_1];
    auto str = [NSString stringWithCString:src.c_str()
                                  encoding:NSASCIIStringEncoding];
    library = [device newLibraryWithSource:str options:options error:&error];
    if (library == nil) {
      fail("Failed to compile: " + std::string(error.description.UTF8String));
    }
    return library;
  }

  id<MTLLibrary> library = nil;
  std::unordered_map<std::string, id<MTLComputePipelineState>> cplMap;
};

} // namespace

class Linear {
public:
  explicit Linear(id<MTLDevice> device, const FullyConnectedOpType linear_type,
                  const int32_t input_channels, const int32_t output_channels)
      : lib(device, "int4_quantized_kernels.metal") {

    linear_type_ = linear_type;
    auto M = benchmarking_batch_size_;
    auto N = output_channels;
    auto K = input_channels;
    auto group_size = 32;
    input_channels_ = input_channels;
    output_channels_ = output_channels;
    auto elem_size = type_traits<BFloat16>::elem_size;
    input = allocSharedBuffer(device, M * K * elem_size);
    weight = allocSharedBuffer(device, N * K / 2);
    output = allocSharedBuffer(device, M * N * elem_size);
<<<<<<< HEAD
    scales = allocSharedBuffer(device, N * K / group_size * elem_size);
    zero_points = allocSharedBuffer(device, N * K / group_size * elem_size);
=======
    scales_and_zero_points =
        allocSharedBuffer(device, N * K / group_size * 2 * elem_size);
>>>>>>> 98815566
  }

  Linear(const Linear &other) = delete;
  Linear &operator=(const Linear &other) = delete;
  Linear(Linear &&other) = delete; // Move constructor
  Linear &
  operator=(Linear &&other) noexcept = delete; // Move assignment operator

  ~Linear() {}

  void run_bench(id<MTLComputeCommandEncoder> encoder) {
    // Update this with picking appropriate kernel based on input params.
    std::string func =
        "int4pack_mv_32_bfloat"; //" + std::to_string(group_size) + "_bfloat";
    auto cpl = lib.getPipelineStateForFunc(func);

    @autoreleasepool {
      // Every instance of linear is submitting and waiting
      unsigned int M = benchmarking_batch_size_;
      unsigned int N = output_channels_;
      unsigned int K = input_channels_;
      std::vector<unsigned> sizes = {M, K, N, 0};
      // const auto maxThreadsPerGroup =
      //     static_cast<decltype(M)>([cpl maxTotalThreadsPerThreadgroup]);
      [encoder setComputePipelineState:cpl];
      [encoder setBuffer:input offset:0 atIndex:0];
      [encoder setBuffer:weight offset:0 atIndex:1];
      [encoder setBuffer:scales offset:0 atIndex:2];
      [encoder setBuffer:zero_points offset:0 atIndex:3];
      [encoder setBuffer:output offset:0 atIndex:4];
      [encoder setBytes:sizes.data()
                 length:sizeof(uint32_t) * sizes.size()
<<<<<<< HEAD
                atIndex:5];
      [encoder dispatchThreads:MTLSizeMake(N/4 * 32, 1, 1)
=======
                atIndex:4];
      [encoder dispatchThreads:MTLSizeMake(N / 4 * 32, 1, 1)
>>>>>>> 98815566
          threadsPerThreadgroup:MTLSizeMake(64, 1, 1)];
    }
  }

private:
  FullyConnectedOpType linear_type_;
  int32_t benchmarking_batch_size_{1};
  int32_t input_channels_;
  int32_t output_channels_;
<<<<<<< HEAD
  //int32_t group_size;
  id<MTLBuffer> input; // MxK elements
  id<MTLBuffer> output; // NxK elements
  id<MTLBuffer> weight; // MxN elements
  id<MTLBuffer> scales; // (K/groupSize)xN elements
  id<MTLBuffer> zero_points; // (K/groupSize)xN elements
=======
  // int32_t group_size;
  id<MTLBuffer> input;                  // MxK elements
  id<MTLBuffer> output;                 // NxK elements
  id<MTLBuffer> weight;                 // MxN elements
  id<MTLBuffer> scales_and_zero_points; // (K/groupSize)xNx2 elements
>>>>>>> 98815566
  MetalShaderLibrary lib;
};

class MultiHeadedAttention {
public:
  explicit MultiHeadedAttention(id<MTLDevice> device, const ModelArgs &args,
                                const FullyConnectedOpType linear_type) {
    int32_t input_channels = args.dim;
    int32_t output_channels = args.n_heads * (args.dim / args.n_heads);
    // int32_t head_dim = args.dim / args.n_heads;

    q_proj_.emplace(device, linear_type, input_channels, output_channels);
    k_proj_.emplace(device, linear_type, input_channels, output_channels);
    v_proj_.emplace(device, linear_type, input_channels, output_channels);
    o_proj_.emplace(device, linear_type, output_channels, input_channels);
  }

  MultiHeadedAttention(const MultiHeadedAttention &other) =
      delete; // Copy constructor
  MultiHeadedAttention &
  operator=(const MultiHeadedAttention &other) = delete; // Assignment operator
  MultiHeadedAttention(MultiHeadedAttention &&other) noexcept =
      delete; // Move constructor
  MultiHeadedAttention &operator=(MultiHeadedAttention &&other) noexcept =
      delete; // Move assignment operator

  ~MultiHeadedAttention() {}

  void run_bench(id<MTLComputeCommandEncoder> encoder) {
    q_proj_.value().run_bench(encoder);
    k_proj_.value().run_bench(encoder);
    v_proj_.value().run_bench(encoder);
    o_proj_.value().run_bench(encoder);
  }

private:
  std::optional<Linear> q_proj_;
  std::optional<Linear> k_proj_;
  std::optional<Linear> v_proj_;
  std::optional<Linear> o_proj_;
};

class FeedForward {
public:
  explicit FeedForward(id<MTLDevice> device, const ModelArgs &args,
                       const FullyConnectedOpType linear_type) {
    int32_t hidden_dim = 4 * args.dim;
    int32_t n_hidden = 2 * hidden_dim / 3;
    int32_t mask = ~(args.multiple_of - 1);
    int32_t intermediate_size = (n_hidden + args.multiple_of - 1) & mask;

    w1_.emplace(device, linear_type, args.dim, intermediate_size);
    w3_.emplace(device, linear_type, args.dim, intermediate_size);
    w2_.emplace(device, linear_type, intermediate_size, args.dim);
  }

  FeedForward(const FeedForward &other) = delete;
  FeedForward &operator=(const FeedForward &other) = delete;
  FeedForward(FeedForward &&other) = delete; // Move constructor
  FeedForward &
  operator=(FeedForward &&other) noexcept = delete; // Move assignment operator

  ~FeedForward() {
    // xnn_delete_operator(silu_);
  }

  void run_bench(id<MTLComputeCommandEncoder> encoder) {
    w1_.value().run_bench(encoder);
    w2_.value().run_bench(encoder);
    w3_.value().run_bench(encoder);
  }

private:
  std::optional<Linear> w1_;
  std::optional<Linear> w2_;
  std::optional<Linear> w3_;
};

class TransformerBlock {
public:
  explicit TransformerBlock(id<MTLDevice> device, const ModelArgs &args,
                            const FullyConnectedOpType linear_type)
      : multi_headed_attention_(device, args, linear_type),
        feedforward_(device, args, linear_type) {}

  void run_bench(id<MTLComputeCommandEncoder> encoder) {
    multi_headed_attention_.run_bench(encoder);
    feedforward_.run_bench(encoder);
  }

private:
  MultiHeadedAttention multi_headed_attention_;
  FeedForward feedforward_;
};

class Transformer {
public:
  explicit Transformer(id<MTLDevice> device, const ModelArgs &args,
                       const FullyConnectedOpType linear_type) {
    transformer_blocks_.reserve(args.n_layers);
    for (int i = 0; i < args.n_layers; ++i) {
      transformer_blocks_.emplace_back(
          std::make_unique<TransformerBlock>(device, args, linear_type));
    }

    // Not sure if we should quantize the last linear layer or not. For now
    // assuming we do.
    out_logits_.emplace(device, linear_type, args.dim, args.vocab_size);
  }

  Transformer(const Transformer &other) = delete;
  Transformer &operator=(const Transformer &other) = delete;
  Transformer(Transformer &&other) = delete; // Move constructor
  Transformer &
  operator=(Transformer &&other) noexcept = delete; // Move assignment operator

  void run_bench(id<MTLComputeCommandEncoder> encoder) {
    for (auto &transformer_block : transformer_blocks_) {
      transformer_block->run_bench(encoder);
    }
    out_logits_.value().run_bench(encoder);
  }

private:
  std::vector<std::unique_ptr<TransformerBlock>> transformer_blocks_;
  std::optional<Linear> out_logits_;
};

// #define BENCHMARK_FP32
static void benchmark_llama2_7b() {
  ModelArgs args;
  const int32_t kWarmupIterations = 10;
  const int32_t kIterations = 50;
  // Need to benchmark pre-fill separately.
  id<MTLDevice> device = getMetalDevice();
  id<MTLCommandQueue> queue = [device newCommandQueue];
#if defined(BENCHMARK_FP32)
  Transformer transformer(device, args, FullyConnectedOpType::F32_QC4W);
#else
  Transformer transformer(device, args, FullyConnectedOpType::BF16_QC4W);
#endif
  for (int i = 0; i < kWarmupIterations; ++i) {
    auto desc = [MTLCommandBufferDescriptor new];
    desc.errorOptions = MTLCommandBufferErrorOptionEncoderExecutionStatus;
    id<MTLCommandBuffer> cmdBuffer = [queue commandBufferWithDescriptor:desc];
    id<MTLComputeCommandEncoder> encoder = [cmdBuffer computeCommandEncoder];
    transformer.run_bench(encoder);
    [encoder endEncoding];
    [cmdBuffer commit];
    [cmdBuffer waitUntilCompleted];
  }
  auto start_time = std::chrono::steady_clock::now();
  // MetalProfiler profiler("llama2_7b_4bit", queue);
  for (int i = 0; i < kIterations; ++i) {
    auto desc = [MTLCommandBufferDescriptor new];
    desc.errorOptions = MTLCommandBufferErrorOptionEncoderExecutionStatus;
    id<MTLCommandBuffer> cmdBuffer = [queue commandBufferWithDescriptor:desc];
    id<MTLComputeCommandEncoder> encoder = [cmdBuffer computeCommandEncoder];
    transformer.run_bench(encoder);
    [encoder endEncoding];
    [cmdBuffer commit];
    [cmdBuffer waitUntilCompleted];
  }
  auto end_time = std::chrono::steady_clock::now();
  auto elapsed_us = std::chrono::duration_cast<std::chrono::microseconds>(
                        end_time - start_time)
                        .count();
  std::cout << "Elapsed time: " << elapsed_us << " microseconds" << std::endl;
  std::cout << "Elapsed time per iter(" << kIterations
            << "): " << elapsed_us / kIterations << " microseconds"
            << std::endl;
}

// BENCHMARK(benchmark_llama2_7b)->Unit(benchmark::kMicrosecond)->UseRealTime();
int main(int argc, char **argv) {
  @autoreleasepool {
    benchmark_llama2_7b();
  }
}<|MERGE_RESOLUTION|>--- conflicted
+++ resolved
@@ -179,13 +179,8 @@
     input = allocSharedBuffer(device, M * K * elem_size);
     weight = allocSharedBuffer(device, N * K / 2);
     output = allocSharedBuffer(device, M * N * elem_size);
-<<<<<<< HEAD
     scales = allocSharedBuffer(device, N * K / group_size * elem_size);
     zero_points = allocSharedBuffer(device, N * K / group_size * elem_size);
-=======
-    scales_and_zero_points =
-        allocSharedBuffer(device, N * K / group_size * 2 * elem_size);
->>>>>>> 98815566
   }
 
   Linear(const Linear &other) = delete;
@@ -218,13 +213,8 @@
       [encoder setBuffer:output offset:0 atIndex:4];
       [encoder setBytes:sizes.data()
                  length:sizeof(uint32_t) * sizes.size()
-<<<<<<< HEAD
                 atIndex:5];
       [encoder dispatchThreads:MTLSizeMake(N/4 * 32, 1, 1)
-=======
-                atIndex:4];
-      [encoder dispatchThreads:MTLSizeMake(N / 4 * 32, 1, 1)
->>>>>>> 98815566
           threadsPerThreadgroup:MTLSizeMake(64, 1, 1)];
     }
   }
@@ -234,20 +224,12 @@
   int32_t benchmarking_batch_size_{1};
   int32_t input_channels_;
   int32_t output_channels_;
-<<<<<<< HEAD
   //int32_t group_size;
   id<MTLBuffer> input; // MxK elements
   id<MTLBuffer> output; // NxK elements
   id<MTLBuffer> weight; // MxN elements
   id<MTLBuffer> scales; // (K/groupSize)xN elements
   id<MTLBuffer> zero_points; // (K/groupSize)xN elements
-=======
-  // int32_t group_size;
-  id<MTLBuffer> input;                  // MxK elements
-  id<MTLBuffer> output;                 // NxK elements
-  id<MTLBuffer> weight;                 // MxN elements
-  id<MTLBuffer> scales_and_zero_points; // (K/groupSize)xNx2 elements
->>>>>>> 98815566
   MetalShaderLibrary lib;
 };
 
