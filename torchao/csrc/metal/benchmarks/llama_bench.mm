--- conflicted
+++ resolved
@@ -10,8 +10,6 @@
 #include <stdexcept>
 #include <stdlib.h>
 #include <string>
-<<<<<<< HEAD
-=======
 
 /*
    This benchmark binary:
@@ -25,7 +23,6 @@
   - Add support for RMSNorm
   - Rest _maybe_ since we dont really spend so much time there but that may change.
 */
->>>>>>> 28896d35
 
 struct ModelArgs {
   int32_t dim = 4096;
