--- conflicted
+++ resolved
@@ -28,12 +28,7 @@
     Int4WeightOnlyQuantizedLinearWeight,
     Int8DynamicallyQuantizedLinearWeight,
     Int8WeightOnlyQuantizedLinearWeight,
-<<<<<<< HEAD
     QuantizedLinearWeightBase,
-)
-from .weight_only import WeightOnlyInt8QuantLinear
-=======
-    Int4WeightOnlyQuantizedLinearWeight,
 )
 from .weight_only import (
     WeightOnlyInt8QuantLinear,
@@ -45,7 +40,6 @@
 )
 from typing import Dict, Tuple, Any
 import logging
->>>>>>> 12b9194e
 
 __all__ = [
     "apply_weight_only_int8_quant",
